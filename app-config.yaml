--- conflicted
+++ resolved
@@ -134,46 +134,27 @@
       #         filter: (&(objectClass=some-group-class)(!(groupType=email)))
 
   locations:
-<<<<<<< HEAD
-    # # Backstage example components
-    # - type: url
-    #   target: https://github.com/spotify/backstage/blob/master/packages/catalog-model/examples/all-components.yaml
-    # # Example component for github-actions
-    # - type: url
-    #   target: https://github.com/spotify/backstage/blob/master/plugins/github-actions/examples/sample.yaml
-    # # Example component for techdocs
-    # - type: url
-    #   target: https://github.com/spotify/backstage/blob/master/plugins/techdocs-backend/examples/documented-component/documented-component.yaml
-    # # Backstage example APIs
-    # - type: url
-    #   target: https://github.com/spotify/backstage/blob/master/packages/catalog-model/examples/all-apis.yaml
-    # # Backstage example templates
-    # - type: url
-    #   target: https://github.com/spotify/backstage/blob/master/plugins/scaffolder-backend/sample-templates/all-templates.yaml
-
-    # EmojiVoto
+    # Backstage example components
+    - type: url
+      target: https://github.com/spotify/backstage/blob/master/packages/catalog-model/examples/all-components.yaml
+    # Example component for github-actions
+    - type: url
+      target: https://github.com/spotify/backstage/blob/master/plugins/github-actions/examples/sample.yaml
+    # Example component for techdocs
+    - type: url
+      target: https://github.com/spotify/backstage/blob/master/plugins/techdocs-backend/examples/documented-component/documented-component.yaml
+    # Backstage example APIs
+    - type: url
+      target: https://github.com/spotify/backstage/blob/master/packages/catalog-model/examples/all-apis.yaml
+    # Backstage example templates
+    - type: url
+      target: https://github.com/spotify/backstage/blob/master/plugins/scaffolder-backend/sample-templates/all-templates.yaml
+    # Backstage example groups and users
+    - type: url
+      target: https://github.com/spotify/backstage/blob/master/packages/catalog-model/examples/acme-corp.yaml
+    # Emojivoto
     - type: file
       target: /Users/blam/dev/spotify/backstage/plugins/linkerd-backend/sample/emojivoto.yaml
-=======
-    # Backstage example components
-    - type: url
-      target: https://github.com/spotify/backstage/blob/master/packages/catalog-model/examples/all-components.yaml
-    # Example component for github-actions
-    - type: url
-      target: https://github.com/spotify/backstage/blob/master/plugins/github-actions/examples/sample.yaml
-    # Example component for techdocs
-    - type: url
-      target: https://github.com/spotify/backstage/blob/master/plugins/techdocs-backend/examples/documented-component/documented-component.yaml
-    # Backstage example APIs
-    - type: url
-      target: https://github.com/spotify/backstage/blob/master/packages/catalog-model/examples/all-apis.yaml
-    # Backstage example templates
-    - type: url
-      target: https://github.com/spotify/backstage/blob/master/plugins/scaffolder-backend/sample-templates/all-templates.yaml
-    # Backstage example groups and users
-    - type: url
-      target: https://github.com/spotify/backstage/blob/master/packages/catalog-model/examples/acme-corp.yaml
->>>>>>> df94d7ed
 
 scaffolder:
   github:
