--- conflicted
+++ resolved
@@ -13,14 +13,6 @@
  * See the License for the specific language governing permissions and
  * limitations under the License.
  */
-<<<<<<< HEAD
-import path from 'path';
-import express from 'express';
-import aws, { Credentials } from 'aws-sdk';
-import { ManagedUpload } from 'aws-sdk/clients/s3';
-import { Logger } from 'winston';
-=======
->>>>>>> 8c8db18d
 import { Entity, EntityName } from '@backstage/catalog-model';
 import { Config } from '@backstage/config';
 import aws from 'aws-sdk';
@@ -29,15 +21,12 @@
 import fs from 'fs-extra';
 import JSON5 from 'json5';
 import createLimiter from 'p-limit';
-<<<<<<< HEAD
 import { CredentialsOptions } from 'aws-sdk/lib/credentials';
-=======
 import path from 'path';
 import { Readable } from 'stream';
 import { Logger } from 'winston';
 import { getFileTreeRecursively, getHeadersForFileExtension } from './helpers';
 import { PublisherBase, PublishRequest, TechDocsMetadata } from './types';
->>>>>>> 8c8db18d
 
 const streamToBuffer = (stream: Readable): Promise<Buffer> => {
   return new Promise((resolve, reject) => {
